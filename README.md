--- conflicted
+++ resolved
@@ -13,52 +13,7 @@
 
 ## Overview
 
-<<<<<<< HEAD
 This repository evaluates how AI agents perform in real-world business scenarios, providing insights into language models' tool-calling capabilities.
-=======
-The Agent Leaderboard evaluates language models' ability to effectively utilize tools in complex scenarios. With major tech CEOs predicting 2025 as a pivotal year for AI agents, we built this leaderboard to answer: **"How do AI agents perform in real-world business scenarios?"**
-
-Get latest update of the [leaderboard](https://huggingface.co/spaces/galileo-ai/agent-leaderboard) on Hugging Face Spaces. For more info, checkout the [blog post](https://galileo.ai/blog/agent-leaderboard) for a detailed overview of our evaluation methodology.
-
-<p align="center">
-  <img src="images/leaderboard.png" />
-</p>
-
-<p align="center">
-  <a href="https://huggingface.co/spaces/galileo-ai/agent-leaderboard">https://huggingface.co/spaces/galileo-ai/agent-leaderboard</a>
-
-<p align="center">
-  <img src="images/overview.png" />
-</p>
-
-### Methodology
-
-Our evaluation process follows a systematic approach:
-
-**Model Selection**: Curated diverse set of leading language models (20 private, 8 open-source)  
-**Agent Configuration**: Standardized system prompt and consistent tool access  
-**Metric Definition**: [Tool Selection Quality (TSQ)](https://docs.galileo.ai/galileo/gen-ai-studio-products/galileo-guardrail-metrics/tool-selection-quality#tool-selection-quality) as primary metric  
-**Dataset Curation**: Strategic sampling from established benchmarks  
-**Scoring System**: Equally weighted average across datasets
-
-## Model Rankings
-
-Current standings across different models:
-
-<p align="center">
-  <img src="images/ranking.png" />
-</p>
-
-## Development Guidelines
-
-Key considerations for implementing AI agents:
-
-<p align="center">
-  <img src="images/implications.png" />
-</p>
-
-## Key Insights
->>>>>>> c5fceaa2
 
 **Two versions available:**
 - **v1**: Live production leaderboard with 17+ models across established benchmarks
